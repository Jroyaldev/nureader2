--- conflicted
+++ resolved
@@ -969,37 +969,29 @@
     return finalRow?.[str1.length] || str1.length + str2.length;
   }
 
-  /**
-   * Extract internal locator from EPUB CFI format
-   * Removes the epubcfi() wrapper to get the internal format
-   */
-  private extractInternalLocator(cfi: string): string {
-    const match = cfi.match(/^epubcfi\((.+)\)$/);
-    return match?.[1] ?? cfi; // Fallback to original if not wrapped
-  }
 
   private getRangeFromCfi(cfi: string): Range | null {
     try {
-<<<<<<< HEAD
+      // Also support shared CFI utilities
       // Extract internal locator from EPUB CFI wrapper if present
-      const internalLocator = this.extractInternalLocator(cfi);
-      
-      // Support "chapter-X-Y" and "X/CHAPTER_ID@relative" formats
-      const dashMatch = internalLocator.match(/chapter-(\d+)-(\d+)/);
-      const slashRelMatch = internalLocator.match(/^(\d+)\/[^@]+@([0-9.]+)/);
-=======
-      // Enhanced CFI format support
+      const extractInternalLocator = (cfiString: string): string => {
+        const match = cfiString.match(/^epubcfi\((.+)\)$/);
+        return match?.[1] ?? cfiString;
+      };
+      
+      const internalLocator = extractInternalLocator(cfi);
+      
+      // Enhanced CFI format support - try parsing with both original CFI and internal locator
       // Format 1: "chapter-X-Y" (chapter index, character offset)
-      const dashMatch = cfi.match(/chapter-(\d+)-(\d+)/);
+      const dashMatch = internalLocator.match(/chapter-(\d+)-(\d+)/) || cfi.match(/chapter-(\d+)-(\d+)/);
       // Format 2: "X/CHAPTER_ID@relative" (chapter index, relative position 0-1)
-      const slashRelMatch = cfi.match(/^(\d+)\/[^@]+@([0-9.]+)/);
+      const slashRelMatch = internalLocator.match(/^(\d+)\/[^@]+@([0-9.]+)/) || cfi.match(/^(\d+)\/[^@]+@([0-9.]+)/);
       // Format 3: Standard EPUB CFI format "/6/4[chapter01]!/4/2/2:15" 
       const epubCfiMatch = cfi.match(/\/\d+\/\d+\[[^\]]*\]!\/.*:(\d+)/);
       // Format 4: Simple position "pos-X" or "offset-X"
       const posMatch = cfi.match(/(?:pos|offset)-(\d+)/);
       // Format 5: Percentage "percent-X.X"
       const percentMatch = cfi.match(/percent-([0-9.]+)/);
->>>>>>> 64e5976d
       
       let chapterIndex: number = 0;
       let charOffset: number | null = null;
